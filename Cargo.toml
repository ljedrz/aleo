[package]
name = "aleo"
version = "0.2.0"
authors = ["The Aleo Team <hello@aleo.org>"]
description = "Aleo"
homepage = "https://aleo.org"
repository = "https://github.com/AleoHQ/aleo"
keywords = ["aleo", "cryptography", "blockchain", "decentralized", "zero-knowledge"]
categories = ["cryptography::cryptocurrencies", "operating-systems"]
include = ["Cargo.toml", "src", "README.md", "LICENSE.md"]
license = "GPL-3.0"
edition = "2018"

[workspace]
members = [
    "rust/account",
<<<<<<< HEAD
#    "rust/record",
=======
    "rust/record",
#    "rust/transaction",
>>>>>>> eca047b1
    "wasm"
]

[lib]
path = "cli/lib.rs"

[[bin]]
name = "aleo"
path = "cli/main.rs"

[dependencies.aleo-account]
path = "./rust/account"
version = "0.2.0"

[dependencies.anyhow]
version = "1.0.44"

[dependencies.colored]
version = "2"

[dependencies.rand]
version = "0.8"
default-features = false

[dependencies.rand_chacha]
version = "0.3.0"
default-features = false

[dependencies.self_update]
version = "0.27"

[dependencies.structopt]
version = "0.3"

[dependencies.thiserror]
version = "1.0"

[profile.release]
opt-level = 3
lto = "thin"
incremental = true

[profile.bench]
opt-level = 3
debug = false
rpath = false
lto = "thin"
incremental = true
debug-assertions = false

[profile.dev]
opt-level = 2
lto = "thin"
incremental = true

[profile.test]
opt-level = 2
lto = "thin"
incremental = true
debug = true
debug-assertions = true<|MERGE_RESOLUTION|>--- conflicted
+++ resolved
@@ -14,12 +14,7 @@
 [workspace]
 members = [
     "rust/account",
-<<<<<<< HEAD
-#    "rust/record",
-=======
     "rust/record",
-#    "rust/transaction",
->>>>>>> eca047b1
     "wasm"
 ]
 
