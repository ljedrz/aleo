--- conflicted
+++ resolved
@@ -44,12 +44,8 @@
 serde_json = { version = "1.0" }
 structopt = { version = "0.3" }
 thiserror = { version = "1.0" }
-<<<<<<< HEAD
 uuid = { version = "0.8.1", features = ["v4", "serde"] }
-wasm-bindgen = { version = "0.2.68" }
-=======
 wasm-bindgen = { version = "0.2.70" }
->>>>>>> 36e5584f
 
 [dev-dependencies]
 colored = { version = "2", features = ["no-color"] }
